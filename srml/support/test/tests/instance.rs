--- conflicted
+++ resolved
@@ -16,93 +16,19 @@
 #![recursion_limit="128"]
 
 use runtime_io::{with_externalities, Blake2Hasher};
-<<<<<<< HEAD
 use srml_support::{
 	Parameter,
 	runtime_primitives::{generic, BuildStorage, traits::{BlakeTwo256, Block as _, Verify}},
 };
-=======
-use srml_support::rstd::prelude::*;
-use srml_support::rstd as rstd;
-use srml_support::runtime_primitives::{generic, BuildStorage};
-use srml_support::runtime_primitives::traits::{BlakeTwo256, Block as _, Verify};
-use srml_support::Parameter;
->>>>>>> a6f8d3dd
 use inherents::{
 	ProvideInherent, InherentData, InherentIdentifier, RuntimeString, MakeFatalError
 };
 use srml_support::{StorageValue, StorageMap, StorageDoubleMap};
 use primitives::{H256, sr25519};
 
-<<<<<<< HEAD
 mod system;
 
 pub trait Currency {}
-=======
-pub trait Currency {
-}
-
-// Mock
-mod system {
-	use super::*;
-
-	pub trait Trait: 'static + Eq + Clone {
-		type Origin: Into<Result<RawOrigin<Self::AccountId>, Self::Origin>>
-			+ From<RawOrigin<Self::AccountId>>;
-		type BlockNumber;
-		type Hash;
-		type AccountId;
-		type Event: From<Event>;
-	}
-
-	pub type DigestItemOf<T> = generic::DigestItem<<T as Trait>::Hash>;
-
-	srml_support::decl_module! {
-		pub struct Module<T: Trait> for enum Call where origin: T::Origin {
-			pub fn deposit_event(_event: T::Event) {
-			}
-		}
-	}
-	impl<T: Trait> Module<T> {
-		pub fn deposit_log(_item: DigestItemOf<T>) {
-			unimplemented!();
-		}
-	}
-
-	srml_support::decl_event!(
-		pub enum Event {
-			ExtrinsicSuccess,
-			ExtrinsicFailed,
-		}
-	);
-
-	/// Origin for the system module.
-	#[derive(PartialEq, Eq, Clone)]
-	#[cfg_attr(feature = "std", derive(Debug))]
-	pub enum RawOrigin<AccountId> {
-		Root,
-		Signed(AccountId),
-		None,
-	}
-
-	impl<AccountId> From<Option<AccountId>> for RawOrigin<AccountId> {
-		fn from(s: Option<AccountId>) -> RawOrigin<AccountId> {
-			match s {
-				Some(who) => RawOrigin::Signed(who),
-				None => RawOrigin::None,
-			}
-		}
-	}
-
-	pub type Origin<T> = RawOrigin<<T as Trait>::AccountId>;
-
-	pub fn ensure_root<OuterOrigin, AccountId>(o: OuterOrigin) -> Result<(), &'static str>
-		where OuterOrigin: Into<Result<RawOrigin<AccountId>, OuterOrigin>>
-	{
-		o.into().map(|_| ()).map_err(|_| "bad origin: expected to be a root origin")
-	}
-}
->>>>>>> a6f8d3dd
 
 // Test for:
 // * No default instance
@@ -148,25 +74,6 @@
 		_Phantom(std::marker::PhantomData<(T, I)>),
 	}
 
-<<<<<<< HEAD
-	pub type Log<T, I> = RawLog<
-		T,
-		I,
-		<T as system::Trait>::Hash,
-	>;
-
-	/// A logs in this module.
-	#[cfg_attr(feature = "std", derive(serde::Serialize, Debug))]
-	#[derive(parity_codec::Encode, parity_codec::Decode, PartialEq, Eq, Clone)]
-	pub enum RawLog<T, I, Hash> {
-		_Phantom(std::marker::PhantomData<(T, I)>),
-		AmountChange(u32),
-		ChangesTrieRoot(Hash),
-		AuthoritiesChange(Vec<()>),
-	}
-
-=======
->>>>>>> a6f8d3dd
 	pub const INHERENT_IDENTIFIER: InherentIdentifier = *b"12345678";
 
 	impl<T: Trait<I>, I: InstantiableThing> ProvideInherent for Module<T, I> {
@@ -226,22 +133,6 @@
 		_Phantom(std::marker::PhantomData<(T, I)>),
 	}
 
-<<<<<<< HEAD
-	pub type Log<T, I=DefaultInstance> = RawLog<
-		T,
-		I,
-	>;
-
-	/// A logs in this module.
-	#[cfg_attr(feature = "std", derive(serde::Serialize, Debug))]
-	#[derive(parity_codec::Encode, parity_codec::Decode, PartialEq, Eq, Clone)]
-	pub enum RawLog<T, I=DefaultInstance> {
-		_Phantom(std::marker::PhantomData<(T, I)>),
-		AmountChange(u32),
-	}
-
-=======
->>>>>>> a6f8d3dd
 	pub const INHERENT_IDENTIFIER: InherentIdentifier = *b"12345678";
 
 	impl<T: Trait<I>, I: Instance> ProvideInherent for Module<T, I> {
@@ -326,35 +217,23 @@
 		NodeBlock = Block,
 		UncheckedExtrinsic = UncheckedExtrinsic
 	{
-<<<<<<< HEAD
-		System: system::{Module, Call, Event, Log(ChangesTrieRoot)},
+		System: system::{Module, Call, Event},
 		Module1_1: module1::<Instance1>::{
-			Module, Call, Storage, Event<T, I>, Config<T, I>, Origin<T, I>,
-			Log(ChangesTrieRoot, AuthoritiesChange), Inherent
+			Module, Call, Storage, Event<T>, Config<T>, Origin<T>, Inherent
 		},
 		Module1_2: module1::<Instance2>::{
-			Module, Call, Storage, Event<T, I>, Config<T, I>, Origin<T, I>,
-			Log(ChangesTrieRoot, AuthoritiesChange), Inherent
-		},
-		Module2: module2::{Module, Call, Storage, Event<T>, Config<T>, Origin<T>, Log(), Inherent},
+			Module, Call, Storage, Event<T>, Config<T>, Origin<T>, Inherent
+		},
+		Module2: module2::{Module, Call, Storage, Event<T>, Config<T>, Origin<T>, Inherent},
 		Module2_1: module2::<Instance1>::{
-			Module, Call, Storage, Event<T>, Config<T>, Origin<T>, Log(), Inherent
+			Module, Call, Storage, Event<T>, Config<T>, Origin<T>, Inherent
 		},
 		Module2_2: module2::<Instance2>::{
-			Module, Call, Storage, Event<T>, Config<T>, Origin<T>, Log(), Inherent
+			Module, Call, Storage, Event<T>, Config<T>, Origin<T>, Inherent
 		},
 		Module2_3: module2::<Instance3>::{
-			Module, Call, Storage, Event<T>, Config<T>, Origin<T>, Log(), Inherent
-		},
-=======
-		System: system::{Module, Call, Event},
-		Module1_1: module1::<Instance1>::{Module, Call, Storage, Event<T, I>, Config<T, I>, Origin<T, I>, Inherent},
-		Module1_2: module1::<Instance2>::{Module, Call, Storage, Event<T, I>, Config<T, I>, Origin<T, I>, Inherent},
-		Module2: module2::{Module, Call, Storage, Event<T>, Config<T>, Origin<T>, Inherent},
-		Module2_1: module2::<Instance1>::{Module, Call, Storage, Event<T, I>, Config<T, I>, Origin<T, I>, Inherent},
-		Module2_2: module2::<Instance2>::{Module, Call, Storage, Event<T, I>, Config<T, I>, Origin<T, I>, Inherent},
-		Module2_3: module2::<Instance3>::{Module, Call, Storage, Event<T, I>, Config<T, I>, Origin<T, I>, Inherent},
->>>>>>> a6f8d3dd
+			Module, Call, Storage, Event<T>, Config<T>, Origin<T>, Inherent
+		},
 		Module3: module3::{Module, Call},
 	}
 );
