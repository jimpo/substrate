--- conflicted
+++ resolved
@@ -26,87 +26,9 @@
 use srml_support::{StorageValue, StorageMap, StorageDoubleMap};
 use primitives::{H256, sr25519};
 
-<<<<<<< HEAD
 mod system;
 
 pub trait Currency {}
-=======
-pub trait Currency {
-}
-
-// Mock
-mod system {
-	use super::*;
-
-	pub trait Trait: 'static + Eq + Clone {
-		type Origin: Into<Result<RawOrigin<Self::AccountId>, Self::Origin>>
-			+ From<RawOrigin<Self::AccountId>>;
-		type BlockNumber;
-		type Digest: Digest<Hash = H256>;
-		type Hash;
-		type AccountId;
-		type Event: From<Event>;
-		type Log: From<Log<Self>> + Into<DigestItemOf<Self>>;
-	}
-
-	pub type DigestItemOf<T> = <<T as Trait>::Digest as Digest>::Item;
-
-	srml_support::decl_module! {
-		pub struct Module<T: Trait> for enum Call where origin: T::Origin {
-			pub fn deposit_event(_event: T::Event) {
-			}
-		}
-	}
-	impl<T: Trait> Module<T> {
-		pub fn deposit_log(_item: <T::Digest as Digest>::Item) {
-			unimplemented!();
-		}
-	}
-
-	srml_support::decl_event!(
-		pub enum Event {
-			ExtrinsicSuccess,
-			ExtrinsicFailed,
-		}
-	);
-
-	/// Origin for the system module.
-	#[derive(PartialEq, Eq, Clone)]
-	#[cfg_attr(feature = "std", derive(Debug))]
-	pub enum RawOrigin<AccountId> {
-		Root,
-		Signed(AccountId),
-		None,
-	}
-
-	impl<AccountId> From<Option<AccountId>> for RawOrigin<AccountId> {
-		fn from(s: Option<AccountId>) -> RawOrigin<AccountId> {
-			match s {
-				Some(who) => RawOrigin::Signed(who),
-				None => RawOrigin::None,
-			}
-		}
-	}
-
-	pub type Origin<T> = RawOrigin<<T as Trait>::AccountId>;
-
-	pub type Log<T> = RawLog<
-		<T as Trait>::Hash,
-	>;
-
-	#[cfg_attr(feature = "std", derive(Serialize, Debug))]
-	#[derive(Encode, Decode, PartialEq, Eq, Clone)]
-	pub enum RawLog<H> {
-		ChangesTrieRoot(H),
-	}
-
-	pub fn ensure_root<OuterOrigin, AccountId>(o: OuterOrigin) -> Result<(), &'static str>
-		where OuterOrigin: Into<Result<RawOrigin<AccountId>, OuterOrigin>>
-	{
-		o.into().map(|_| ()).map_err(|_| "bad origin: expected to be a root origin")
-	}
-}
->>>>>>> c67dff53
 
 // Test for:
 // * No default instance
@@ -170,13 +92,8 @@
 	/// A logs in this module.
 	#[cfg_attr(feature = "std", derive(serde::Serialize, Debug))]
 	#[derive(parity_codec::Encode, parity_codec::Decode, PartialEq, Eq, Clone)]
-<<<<<<< HEAD
-	pub enum RawLog<T, I> {
+	pub enum RawLog<T, I, Hash> {
 		_Phantom(std::marker::PhantomData<(T, I)>),
-=======
-	pub enum RawLog<T, I, Hash> {
-		_Phantom(rstd::marker::PhantomData<(T, I)>),
->>>>>>> c67dff53
 		AmountChange(u32),
 		ChangesTrieRoot(Hash),
 		AuthoritiesChange(Vec<()>),
@@ -348,17 +265,24 @@
 		UncheckedExtrinsic = UncheckedExtrinsic
 	{
 		System: system::{Module, Call, Event, Log(ChangesTrieRoot)},
-<<<<<<< HEAD
-		Module1_1: module1::<Instance1>::{Module, Call, Storage, Event<T>, Config, Origin<T>, Log(), Inherent},
-		Module1_2: module1::<Instance2>::{Module, Call, Storage, Event<T>, Config, Origin<T>, Log(), Inherent},
-=======
-		Module1_1: module1::<Instance1>::{Module, Call, Storage, Event<T, I>, Config<T, I>, Origin<T, I>, Log(ChangesTrieRoot, AuthoritiesChange), Inherent},
-		Module1_2: module1::<Instance2>::{Module, Call, Storage, Event<T, I>, Config<T, I>, Origin<T, I>, Log(ChangesTrieRoot, AuthoritiesChange), Inherent},
->>>>>>> c67dff53
+		Module1_1: module1::<Instance1>::{
+			Module, Call, Storage, Event<T, I>, Config<T, I>, Origin<T, I>,
+			Log(ChangesTrieRoot, AuthoritiesChange), Inherent
+		},
+		Module1_2: module1::<Instance2>::{
+			Module, Call, Storage, Event<T, I>, Config<T, I>, Origin<T, I>,
+			Log(ChangesTrieRoot, AuthoritiesChange), Inherent
+		},
 		Module2: module2::{Module, Call, Storage, Event<T>, Config<T>, Origin<T>, Log(), Inherent},
-		Module2_1: module2::<Instance1>::{Module, Call, Storage, Event<T>, Config<T>, Origin<T>, Log(), Inherent},
-		Module2_2: module2::<Instance2>::{Module, Call, Storage, Event<T>, Config<T>, Origin<T>, Log(), Inherent},
-		Module2_3: module2::<Instance3>::{Module, Call, Storage, Event<T>, Config<T>, Origin<T>, Log(), Inherent},
+		Module2_1: module2::<Instance1>::{
+			Module, Call, Storage, Event<T>, Config<T>, Origin<T>, Log(), Inherent
+		},
+		Module2_2: module2::<Instance2>::{
+			Module, Call, Storage, Event<T>, Config<T>, Origin<T>, Log(), Inherent
+		},
+		Module2_3: module2::<Instance3>::{
+			Module, Call, Storage, Event<T>, Config<T>, Origin<T>, Log(), Inherent
+		},
 		Module3: module3::{Module, Call},
 	}
 );
