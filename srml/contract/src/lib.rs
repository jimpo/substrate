--- conflicted
+++ resolved
@@ -255,14 +255,10 @@
 	fn trie_id(account_id: &T::AccountId) -> TrieId {
 		// Note that skipping a value due to error is not an issue here.
 		// We only need uniqueness, not sequence.
-<<<<<<< HEAD
-		let new_seed = AccountCounter::mutate(|v| v.wrapping_add(1));
-=======
 		let new_seed = <AccountCounter<T>>::mutate(|v| {
 			*v = v.wrapping_add(1);
 			*v
 		});
->>>>>>> c67dff53
 
 		let mut buf = Vec::new();
 		buf.extend_from_slice(account_id.as_ref());
