// Copyright 2017-2019 Parity Technologies (UK) Ltd.
// This file is part of Substrate.

// Substrate is free software: you can redistribute it and/or modify
// it under the terms of the GNU General Public License as published by
// the Free Software Foundation, either version 3 of the License, or
// (at your option) any later version.

// Substrate is distributed in the hope that it will be useful,
// but WITHOUT ANY WARRANTY; without even the implied warranty of
// MERCHANTABILITY or FITNESS FOR A PARTICULAR PURPOSE.  See the
// GNU General Public License for more details.

// You should have received a copy of the GNU General Public License
// along with Substrate.  If not, see <http://www.gnu.org/licenses/>.

//! # Treasury Module
//!
<<<<<<< HEAD
//! The `treasury` module keeps account of currency in a `pot` and manages the subsequent
//! deployment of these funds.
//!
//! ## Overview
//!
//! Funds for treasury are raised in two ways:
//! 1. By minting new tokens, leading to inflation, and
//! 2. By channeling tokens from transaction fees and slashing.
//!
//! Treasury funds can be used to pay for developers who provide software updates,
//! any changes decided by referenda, and to generally keep the system running smoothly.
//!
//! Treasury can be used with other modules, such as to tax validator rewards in the `staking` module.
=======
//! The Treasury module provides a "pot" of funds that can be managed by stakeholders in the
//! system and a structure for making spending proposals from this pot.
//!
//! - [`treasury::Trait`](./trait.Trait.html)
//! - [`Call`](./enum.Call.html)
//!
//! ## Overview
//!
//! The Treasury Module itself provides the pot to store funds, and a means for stakeholders to
//! propose, approve, and deny expendatures.  The chain will need to provide a method (e.g.
//! inflation, fees) for collecting funds.
//!
//! By way of example, the Council could vote to fund the Treasury with a portion of the block
//! reward and use the funds to pay developers.
//!
//! ### Terminology
//!
//! - **Proposal:** A suggestion to allocate funds from the pot to a beneficiary.
//! - **Beneficiary:** An account who will receive the funds from a proposal iff
//! the proposal is approved.
//! - **Deposit:** Funds that a proposer must lock when making a proposal. The
//! deposit will be returned or slashed if the proposal is approved or rejected
//! respectively.
//! - **Pot:** Unspent funds accumulated by the treasury module.
>>>>>>> c67dff53
//!
//! ### Implementations
//!
//! The treasury module provides an implementation for the following trait:
<<<<<<< HEAD
//! - `OnDilution` - Mint extra funds upon dilution; maintain the ratio of `portion` diluted to `total_issuance`.
=======
//!
//! - `OnDilution` - When new funds are minted to reward the deployment of other existing funds,
//! a corresponding amount of tokens are minted into the treasury so that the tokens being rewarded
//! do not represent a higher portion of total supply. For example, in the default substrate node,
//! when validators are rewarded new tokens for staking, they do not hold a higher portion of total
//! tokens. Rather, tokens are added to the treasury to keep the portion of tokens staked constant.
>>>>>>> c67dff53
//!
//! ## Interface
//!
//! ### Dispatchable Functions
//!
<<<<<<< HEAD
//! - `propose_spend` - Propose a spending proposal and stake a proposal deposit.
//! - `set_pot` - Set the spendable balance of funds.
//! - `configure` - Configure the module's proposal requirements.
//! - `reject_proposal` - Reject a proposal and slash the deposit.
//! - `approve_proposal` - Accept the proposal and return the deposit.
//!
//! Please refer to the [`Call`](./enum.Call.html) enum and its associated variants for documentation on each function.
//!
//! ### Public Functions
//!
//! See the [module](./struct.Module.html) for details on publicly available functions.
//!
//! ## Related Modules
//!
//! The treasury module depends on the `system` and `srml_support` modules as well as
//! Substrate Core libraries and the Rust standard library.
//!
=======
//! - `propose_spend` - Make a spending proposal and stake the required deposit.
//! - `set_pot` - Set the spendable balance of funds.
//! - `configure` - Configure the module's proposal requirements.
//! - `reject_proposal` - Reject a proposal, slashing the deposit.
//! - `approve_proposal` - Accept the proposal, returning the deposit.
//!
//! ## GenesisConfig
//!
//! The Treasury module depends on the [`GenesisConfig`](./struct.GenesisConfig.html).
>>>>>>> c67dff53

#![cfg_attr(not(feature = "std"), no_std)]

#[cfg(feature = "std")]
use serde::{Serialize, Deserialize};
use rstd::prelude::*;
use srml_support::{StorageValue, StorageMap, decl_module, decl_storage, decl_event, ensure};
use srml_support::traits::{Currency, ReservableCurrency, OnDilution, OnUnbalanced, Imbalance};
use runtime_primitives::{Permill,
	traits::{Zero, EnsureOrigin, StaticLookup, Saturating, CheckedSub, CheckedMul}
};
use parity_codec::{Encode, Decode};
use system::ensure_signed;

type BalanceOf<T> = <<T as Trait>::Currency as Currency<<T as system::Trait>::AccountId>>::Balance;
type PositiveImbalanceOf<T> = <<T as Trait>::Currency as Currency<<T as system::Trait>::AccountId>>::PositiveImbalance;
type NegativeImbalanceOf<T> = <<T as Trait>::Currency as Currency<<T as system::Trait>::AccountId>>::NegativeImbalance;

pub trait Trait: system::Trait {
	/// The staking balance.
	type Currency: Currency<Self::AccountId> + ReservableCurrency<Self::AccountId>;

	/// Origin from which approvals must come.
	type ApproveOrigin: EnsureOrigin<Self::Origin>;

	/// Origin from which rejections must come.
	type RejectOrigin: EnsureOrigin<Self::Origin>;

	/// The overarching event type.
	type Event: From<Event<Self>> + Into<<Self as system::Trait>::Event>;

	/// Handler for the unbalanced increase when minting cash from the "Pot".
	type MintedForSpending: OnUnbalanced<PositiveImbalanceOf<Self>>;

	/// Handler for the unbalanced decrease when slashing for a rejected proposal.
	type ProposalRejection: OnUnbalanced<NegativeImbalanceOf<Self>>;
}

type ProposalIndex = u32;

decl_module! {
	pub struct Module<T: Trait> for enum Call where origin: T::Origin {
		fn deposit_event<T>() = default;
		/// Put forward a suggestion for spending. A deposit proportional to the value
		/// is reserved and slashed if the proposal is rejected. It is returned once the
		/// proposal is awarded.
		fn propose_spend(
			origin,
			#[compact] value: BalanceOf<T>,
			beneficiary: <T::Lookup as StaticLookup>::Source
		) {
			let proposer = ensure_signed(origin)?;
			let beneficiary = T::Lookup::lookup(beneficiary)?;

			let bond = Self::calculate_bond(value);
			T::Currency::reserve(&proposer, bond)
				.map_err(|_| "Proposer's balance too low")?;

			let c = Self::proposal_count();
			ProposalCount::put(c + 1);
			<Proposals<T>>::insert(c, Proposal { proposer, value, beneficiary, bond });

			Self::deposit_event(RawEvent::Proposed(c));
		}

		/// Set the balance of funds available to spend.
		fn set_pot(#[compact] new_pot: BalanceOf<T>) {
			// Put the new value into storage.
			<Pot<T>>::put(new_pot);
		}

		/// (Re-)configure this module.
		fn configure(
			#[compact] proposal_bond: Permill,
			#[compact] proposal_bond_minimum: BalanceOf<T>,
			#[compact] spend_period: T::BlockNumber,
			#[compact] burn: Permill
		) {
			ProposalBond::put(proposal_bond);
			<ProposalBondMinimum<T>>::put(proposal_bond_minimum);
			<SpendPeriod<T>>::put(spend_period);
			Burn::put(burn);
		}

		/// Reject a proposed spend. The original deposit will be slashed.
		fn reject_proposal(origin, #[compact] proposal_id: ProposalIndex) {
			T::RejectOrigin::ensure_origin(origin)?;
			let proposal = <Proposals<T>>::take(proposal_id).ok_or("No proposal at that index")?;

			let value = proposal.bond;
			let imbalance = T::Currency::slash_reserved(&proposal.proposer, value).0;
			T::ProposalRejection::on_unbalanced(imbalance);
		}

		/// Approve a proposal. At a later time, the proposal will be allocated to the beneficiary
		/// and the original deposit will be returned.
		fn approve_proposal(origin, #[compact] proposal_id: ProposalIndex) {
			T::ApproveOrigin::ensure_origin(origin)?;

			ensure!(<Proposals<T>>::exists(proposal_id), "No proposal at that index");

			Approvals::mutate(|v| v.push(proposal_id));
		}

		fn on_finalize(n: T::BlockNumber) {
			// Check to see if we should spend some funds!
			if (n % Self::spend_period()).is_zero() {
				Self::spend_funds();
			}
		}
	}
}

/// A spending proposal.
#[cfg_attr(feature = "std", derive(Serialize, Deserialize, Debug))]
#[derive(Encode, Decode, Clone, PartialEq, Eq)]
pub struct Proposal<AccountId, Balance> {
	proposer: AccountId,
	value: Balance,
	beneficiary: AccountId,
	bond: Balance,
}

decl_storage! {
	trait Store for Module<T: Trait> as Treasury {
		// Config...

		/// Fraction of a proposal's value that should be bonded in order to place the proposal.
		/// An accepted proposal gets these back. A rejected proposal does not.
		ProposalBond get(proposal_bond) config(): Permill;

		/// Minimum amount of funds that should be placed in a deposit for making a proposal.
		ProposalBondMinimum get(proposal_bond_minimum) config(): BalanceOf<T>;

		/// Period between successive spends.
		SpendPeriod get(spend_period) config(): T::BlockNumber = runtime_primitives::traits::One::one();

		/// Percentage of spare funds (if any) that are burnt per spend period.
		Burn get(burn) config(): Permill;

		// State...

		/// Total funds available to this module for spending.
		Pot get(pot): BalanceOf<T>;

		/// Number of proposals that have been made.
		ProposalCount get(proposal_count): ProposalIndex;

		/// Proposals that have been made.
		Proposals get(proposals): map ProposalIndex => Option<Proposal<T::AccountId, BalanceOf<T>>>;

		/// Proposal indices that have been approved but not yet awarded.
		Approvals get(approvals): Vec<ProposalIndex>;
	}
}

decl_event!(
	pub enum Event<T>
	where
		Balance = BalanceOf<T>,
		<T as system::Trait>::AccountId
	{
		/// New proposal.
		Proposed(ProposalIndex),
		/// We have ended a spend period and will now allocate funds.
		Spending(Balance),
		/// Some funds have been allocated.
		Awarded(ProposalIndex, Balance, AccountId),
		/// Some of our funds have been burnt.
		Burnt(Balance),
		/// Spending has finished; this is the amount that rolls over until next spend.
		Rollover(Balance),
	}
);

impl<T: Trait> Module<T> {
	// Add public immutables and private mutables.

	/// The needed bond for a proposal whose spend is `value`.
	fn calculate_bond(value: BalanceOf<T>) -> BalanceOf<T> {
		Self::proposal_bond_minimum().max(Self::proposal_bond() * value)
	}

	// Spend some money!
	fn spend_funds() {
		let mut budget_remaining = Self::pot();
		Self::deposit_event(RawEvent::Spending(budget_remaining));

		let mut missed_any = false;
		let mut imbalance = <PositiveImbalanceOf<T>>::zero();
		Approvals::mutate(|v| {
			v.retain(|&index| {
				// Should always be true, but shouldn't panic if false or we're screwed.
				if let Some(p) = Self::proposals(index) {
					if p.value <= budget_remaining {
						budget_remaining -= p.value;
						<Proposals<T>>::remove(index);

						// return their deposit.
						let _ = T::Currency::unreserve(&p.proposer, p.bond);

						// provide the allocation.
						imbalance.subsume(T::Currency::deposit_creating(&p.beneficiary, p.value));

						Self::deposit_event(RawEvent::Awarded(index, p.value, p.beneficiary));
						false
					} else {
						missed_any = true;
						true
					}
				} else {
					false
				}
			});
		});

		T::MintedForSpending::on_unbalanced(imbalance);

		if !missed_any {
			// burn some proportion of the remaining budget if we run a surplus.
			let burn = (Self::burn() * budget_remaining).min(budget_remaining);
			budget_remaining -= burn;
			Self::deposit_event(RawEvent::Burnt(burn))
		}

		Self::deposit_event(RawEvent::Rollover(budget_remaining));

		<Pot<T>>::put(budget_remaining);
	}
}

impl<T: Trait> OnDilution<BalanceOf<T>> for Module<T> {
	fn on_dilution(minted: BalanceOf<T>, portion: BalanceOf<T>) {
		// Mint extra funds for the treasury to keep the ratio of portion to total_issuance equal
		// pre dilution and post-dilution.
		if !minted.is_zero() && !portion.is_zero() {
			let total_issuance = T::Currency::total_issuance();
			if let Some(funding) = total_issuance.checked_sub(&portion) {
				let funding = funding / portion;
				if let Some(funding) = funding.checked_mul(&minted) {
					<Pot<T>>::mutate(|x| *x = x.saturating_add(funding));
				}
			}
		}
	}
}

#[cfg(test)]
mod tests {
	use super::*;

	use runtime_io::with_externalities;
	use srml_support::{impl_outer_origin, assert_ok, assert_noop};
	use substrate_primitives::{H256, Blake2Hasher};
	use runtime_primitives::BuildStorage;
	use runtime_primitives::traits::{BlakeTwo256, OnFinalize, IdentityLookup};
	use runtime_primitives::testing::{Digest, DigestItem, Header};

	impl_outer_origin! {
		pub enum Origin for Test {}
	}

	#[derive(Clone, Eq, PartialEq)]
	pub struct Test;
	impl system::Trait for Test {
		type Origin = Origin;
		type Index = u64;
		type BlockNumber = u64;
		type Hash = H256;
		type Hashing = BlakeTwo256;
		type Digest = Digest;
		type AccountId = u64;
		type Lookup = IdentityLookup<Self::AccountId>;
		type Header = Header;
		type Event = ();
		type Log = DigestItem;
	}
	impl balances::Trait for Test {
		type Balance = u64;
		type OnNewAccount = ();
		type OnFreeBalanceZero = ();
		type Event = ();
		type TransactionPayment = ();
		type TransferPayment = ();
		type DustRemoval = ();
	}
	impl Trait for Test {
		type Currency = balances::Module<Test>;
		type ApproveOrigin = system::EnsureRoot<u64>;
		type RejectOrigin = system::EnsureRoot<u64>;
		type Event = ();
		type MintedForSpending = ();
		type ProposalRejection = ();
	}
	type Balances = balances::Module<Test>;
	type Treasury = Module<Test>;

	fn new_test_ext() -> runtime_io::TestExternalities<Blake2Hasher> {
		let mut t = system::GenesisConfig::<Test>::default().build_storage().unwrap().0;
		t.extend(balances::GenesisConfig::<Test>{
			balances: vec![(0, 100), (1, 99), (2, 1)],
			transaction_base_fee: 0,
			transaction_byte_fee: 0,
			transfer_fee: 0,
			creation_fee: 0,
			existential_deposit: 0,
			vesting: vec![],
		}.build_storage().unwrap().0);
		t.extend(GenesisConfig::<Test>{
			proposal_bond: Permill::from_percent(5),
			proposal_bond_minimum: 1,
			spend_period: 2,
			burn: Permill::from_percent(50),
		}.build_storage().unwrap().0);
		t.into()
	}

	#[test]
	fn genesis_config_works() {
		with_externalities(&mut new_test_ext(), || {
			assert_eq!(Treasury::proposal_bond(), Permill::from_percent(5));
			assert_eq!(Treasury::proposal_bond_minimum(), 1);
			assert_eq!(Treasury::spend_period(), 2);
			assert_eq!(Treasury::burn(), Permill::from_percent(50));
			assert_eq!(Treasury::pot(), 0);
			assert_eq!(Treasury::proposal_count(), 0);
		});
	}

	#[test]
	fn minting_works() {
		with_externalities(&mut new_test_ext(), || {
			// Check that accumulate works when we have Some value in Dummy already.
			Treasury::on_dilution(100, 100);
			assert_eq!(Treasury::pot(), 100);
		});
	}

	#[test]
	fn spend_proposal_takes_min_deposit() {
		with_externalities(&mut new_test_ext(), || {
			assert_ok!(Treasury::propose_spend(Origin::signed(0), 1, 3));
			assert_eq!(Balances::free_balance(&0), 99);
			assert_eq!(Balances::reserved_balance(&0), 1);
		});
	}

	#[test]
	fn spend_proposal_takes_proportional_deposit() {
		with_externalities(&mut new_test_ext(), || {
			assert_ok!(Treasury::propose_spend(Origin::signed(0), 100, 3));
			assert_eq!(Balances::free_balance(&0), 95);
			assert_eq!(Balances::reserved_balance(&0), 5);
		});
	}

	#[test]
	fn spend_proposal_fails_when_proposer_poor() {
		with_externalities(&mut new_test_ext(), || {
			assert_noop!(Treasury::propose_spend(Origin::signed(2), 100, 3), "Proposer's balance too low");
		});
	}

	#[test]
	fn accepted_spend_proposal_ignored_outside_spend_period() {
		with_externalities(&mut new_test_ext(), || {
			Treasury::on_dilution(100, 100);

			assert_ok!(Treasury::propose_spend(Origin::signed(0), 100, 3));
			assert_ok!(Treasury::approve_proposal(Origin::ROOT, 0));

			<Treasury as OnFinalize<u64>>::on_finalize(1);
			assert_eq!(Balances::free_balance(&3), 0);
			assert_eq!(Treasury::pot(), 100);
		});
	}

	#[test]
	fn unused_pot_should_diminish() {
		with_externalities(&mut new_test_ext(), || {
			Treasury::on_dilution(100, 100);

			<Treasury as OnFinalize<u64>>::on_finalize(2);
			assert_eq!(Treasury::pot(), 50);
		});
	}

	#[test]
	fn rejected_spend_proposal_ignored_on_spend_period() {
		with_externalities(&mut new_test_ext(), || {
			Treasury::on_dilution(100, 100);

			assert_ok!(Treasury::propose_spend(Origin::signed(0), 100, 3));
			assert_ok!(Treasury::reject_proposal(Origin::ROOT, 0));

			<Treasury as OnFinalize<u64>>::on_finalize(2);
			assert_eq!(Balances::free_balance(&3), 0);
			assert_eq!(Treasury::pot(), 50);
		});
	}

	#[test]
	fn reject_already_rejected_spend_proposal_fails() {
		with_externalities(&mut new_test_ext(), || {
			Treasury::on_dilution(100, 100);

			assert_ok!(Treasury::propose_spend(Origin::signed(0), 100, 3));
			assert_ok!(Treasury::reject_proposal(Origin::ROOT, 0));
			assert_noop!(Treasury::reject_proposal(Origin::ROOT, 0), "No proposal at that index");
		});
	}

	#[test]
	fn reject_non_existant_spend_proposal_fails() {
		with_externalities(&mut new_test_ext(), || {
			assert_noop!(Treasury::reject_proposal(Origin::ROOT, 0), "No proposal at that index");
		});
	}

	#[test]
	fn accept_non_existant_spend_proposal_fails() {
		with_externalities(&mut new_test_ext(), || {
			assert_noop!(Treasury::approve_proposal(Origin::ROOT, 0), "No proposal at that index");
		});
	}

	#[test]
	fn accept_already_rejected_spend_proposal_fails() {
		with_externalities(&mut new_test_ext(), || {
			Treasury::on_dilution(100, 100);

			assert_ok!(Treasury::propose_spend(Origin::signed(0), 100, 3));
			assert_ok!(Treasury::reject_proposal(Origin::ROOT, 0));
			assert_noop!(Treasury::approve_proposal(Origin::ROOT, 0), "No proposal at that index");
		});
	}

	#[test]
	fn accepted_spend_proposal_enacted_on_spend_period() {
		with_externalities(&mut new_test_ext(), || {
			Treasury::on_dilution(100, 100);

			assert_ok!(Treasury::propose_spend(Origin::signed(0), 100, 3));
			assert_ok!(Treasury::approve_proposal(Origin::ROOT, 0));

			<Treasury as OnFinalize<u64>>::on_finalize(2);
			assert_eq!(Balances::free_balance(&3), 100);
			assert_eq!(Treasury::pot(), 0);
		});
	}

	#[test]
	// Note: This test demonstrates that `on_dilution` does not increase the pot with good resolution
	// with large amounts of the network staked. https://github.com/paritytech/substrate/issues/2579
	// A fix to 2579 should include a change of this test.
	fn on_dilution_quantization_effects() {
		with_externalities(&mut new_test_ext(), || {
			// minted = 1% of total issuance for all cases
			let _ = Treasury::set_pot(0);
			assert_eq!(Balances::total_issuance(), 200);

			Treasury::on_dilution(2, 66);   // portion = 33% of total issuance
			assert_eq!(Treasury::pot(), 4); // should increase by 4 (200 - 66) / 66 * 2

			Treasury::on_dilution(2, 67);   // portion = 33+eps% of total issuance
			assert_eq!(Treasury::pot(), 6); // should increase by 2 (200 - 67) / 67 * 2

			Treasury::on_dilution(2, 100);  // portion = 50% of total issuance
			assert_eq!(Treasury::pot(), 8); // should increase by 2 (200 - 100) / 100 * 2

			// If any more than 50% of the network is staked (i.e. (2 * portion) > total_issuance)
			// then the pot will not increase.
			Treasury::on_dilution(2, 101);  // portion = 50+eps% of total issuance
			assert_eq!(Treasury::pot(), 8); // should increase by 0 (200 - 101) / 101 * 2

			Treasury::on_dilution(2, 134);  // portion = 67% of total issuance
			assert_eq!(Treasury::pot(), 8); // should increase by 0 (200 - 134) / 134 * 2
		});
	}

	#[test]
	fn pot_underflow_should_not_diminish() {
		with_externalities(&mut new_test_ext(), || {
			Treasury::on_dilution(100, 100);

			assert_ok!(Treasury::propose_spend(Origin::signed(0), 150, 3));
			assert_ok!(Treasury::approve_proposal(Origin::ROOT, 0));

			<Treasury as OnFinalize<u64>>::on_finalize(2);
			assert_eq!(Treasury::pot(), 100);

			Treasury::on_dilution(100, 100);
			<Treasury as OnFinalize<u64>>::on_finalize(4);
			assert_eq!(Balances::free_balance(&3), 150);
			assert_eq!(Treasury::pot(), 25);
		});
	}
}<|MERGE_RESOLUTION|>--- conflicted
+++ resolved
@@ -16,21 +16,6 @@
 
 //! # Treasury Module
 //!
-<<<<<<< HEAD
-//! The `treasury` module keeps account of currency in a `pot` and manages the subsequent
-//! deployment of these funds.
-//!
-//! ## Overview
-//!
-//! Funds for treasury are raised in two ways:
-//! 1. By minting new tokens, leading to inflation, and
-//! 2. By channeling tokens from transaction fees and slashing.
-//!
-//! Treasury funds can be used to pay for developers who provide software updates,
-//! any changes decided by referenda, and to generally keep the system running smoothly.
-//!
-//! Treasury can be used with other modules, such as to tax validator rewards in the `staking` module.
-=======
 //! The Treasury module provides a "pot" of funds that can be managed by stakeholders in the
 //! system and a structure for making spending proposals from this pot.
 //!
@@ -55,45 +40,21 @@
 //! deposit will be returned or slashed if the proposal is approved or rejected
 //! respectively.
 //! - **Pot:** Unspent funds accumulated by the treasury module.
->>>>>>> c67dff53
 //!
 //! ### Implementations
 //!
 //! The treasury module provides an implementation for the following trait:
-<<<<<<< HEAD
-//! - `OnDilution` - Mint extra funds upon dilution; maintain the ratio of `portion` diluted to `total_issuance`.
-=======
 //!
 //! - `OnDilution` - When new funds are minted to reward the deployment of other existing funds,
 //! a corresponding amount of tokens are minted into the treasury so that the tokens being rewarded
 //! do not represent a higher portion of total supply. For example, in the default substrate node,
 //! when validators are rewarded new tokens for staking, they do not hold a higher portion of total
 //! tokens. Rather, tokens are added to the treasury to keep the portion of tokens staked constant.
->>>>>>> c67dff53
 //!
 //! ## Interface
 //!
 //! ### Dispatchable Functions
 //!
-<<<<<<< HEAD
-//! - `propose_spend` - Propose a spending proposal and stake a proposal deposit.
-//! - `set_pot` - Set the spendable balance of funds.
-//! - `configure` - Configure the module's proposal requirements.
-//! - `reject_proposal` - Reject a proposal and slash the deposit.
-//! - `approve_proposal` - Accept the proposal and return the deposit.
-//!
-//! Please refer to the [`Call`](./enum.Call.html) enum and its associated variants for documentation on each function.
-//!
-//! ### Public Functions
-//!
-//! See the [module](./struct.Module.html) for details on publicly available functions.
-//!
-//! ## Related Modules
-//!
-//! The treasury module depends on the `system` and `srml_support` modules as well as
-//! Substrate Core libraries and the Rust standard library.
-//!
-=======
 //! - `propose_spend` - Make a spending proposal and stake the required deposit.
 //! - `set_pot` - Set the spendable balance of funds.
 //! - `configure` - Configure the module's proposal requirements.
@@ -103,7 +64,6 @@
 //! ## GenesisConfig
 //!
 //! The Treasury module depends on the [`GenesisConfig`](./struct.GenesisConfig.html).
->>>>>>> c67dff53
 
 #![cfg_attr(not(feature = "std"), no_std)]
 
