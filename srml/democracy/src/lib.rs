--- conflicted
+++ resolved
@@ -344,8 +344,7 @@
 			// Indefinite lock is reduced to the maximum voting lock that could be possible.
 			let lock_period = Self::public_delay();
 			let now = <system::Module<T>>::block_number();
-<<<<<<< HEAD
-			let locked_until = now + lock_period * T::BlockNumber::sa(d.1 as u64);
+			let locked_until = now + lock_period * (d.1 as u32).into();
 			T::Currency::set_lock(
 				DEMOCRACY_ID,
 				&who,
@@ -353,10 +352,6 @@
 				locked_until,
 				WithdrawReason::Transfer.into()
 			);
-=======
-			let locked_until = now + lock_period * (d.1 as u32).into();
-			T::Currency::set_lock(DEMOCRACY_ID, &who, Bounded::max_value(), locked_until, WithdrawReason::Transfer.into());
->>>>>>> 76e03c7d
 			Self::deposit_event(RawEvent::Undelegated(who));
 		}
 	}
@@ -535,18 +530,13 @@
 			.fold((Zero::zero(), Zero::zero()), |(votes_acc, balance_acc), (delegator, (_delegate, periods))| {
 				let lock_periods = if min_lock_periods <= periods { min_lock_periods } else { periods };
 				let balance = T::Currency::total_balance(&delegator);
-<<<<<<< HEAD
-				let votes = T::Currency::total_balance(&delegator) * BalanceOf::<T>::sa(lock_periods as u64);
+				let votes = T::Currency::total_balance(&delegator) * (lock_periods as u32).into();
 				let (del_votes, del_balance) = Self::delegated_votes(
 					ref_index,
 					delegator,
 					lock_periods,
 					recursion_limit - 1
 				);
-=======
-				let votes = T::Currency::total_balance(&delegator) * (lock_periods as u32).into();
-				let (del_votes, del_balance) = Self::delegated_votes(ref_index, delegator, lock_periods, recursion_limit - 1);
->>>>>>> 76e03c7d
 				(votes_acc + votes + del_votes, balance_acc + balance + del_balance)
 			})
 	}
