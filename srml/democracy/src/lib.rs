--- conflicted
+++ resolved
@@ -711,14 +711,9 @@
 			Err("Cannot inject a referendum that ends earlier than preceeding referendum")?
 		}
 
-<<<<<<< HEAD
-		ReferendumCount::put(ref_index + 1);
-		<ReferendumInfoOf<T>>::insert(ref_index, ReferendumInfo { end, proposal, threshold, delay });
-=======
 		<ReferendumCount<T>>::put(ref_index + 1);
 		let item = ReferendumInfo { end, proposal, threshold, delay };
 		<ReferendumInfoOf<T>>::insert(ref_index, item);
->>>>>>> c67dff53
 		Self::deposit_event(RawEvent::Started(ref_index, threshold));
 		Ok(ref_index)
 	}
