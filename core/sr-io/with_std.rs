// Copyright 2017-2019 Parity Technologies (UK) Ltd.
// This file is part of Substrate.

// Substrate is free software: you can redistribute it and/or modify
// it under the terms of the GNU General Public License as published by
// the Free Software Foundation, either version 3 of the License, or
// (at your option) any later version.

// Substrate is distributed in the hope that it will be useful,
// but WITHOUT ANY WARRANTY; without even the implied warranty of
// MERCHANTABILITY or FITNESS FOR A PARTICULAR PURPOSE.  See the
// GNU General Public License for more details.

// You should have received a copy of the GNU General Public License
// along with Substrate.  If not, see <http://www.gnu.org/licenses/>.

<<<<<<< HEAD
#[doc(hidden)]
pub use parity_codec as codec;
// re-export hashing functions.
pub use primitives::{
=======
use primitives::{
>>>>>>> c67dff53
	blake2_128, blake2_256, twox_128, twox_256, twox_64, ed25519, Blake2Hasher,
	sr25519, Pair
};
// Switch to this after PoC-3
// pub use primitives::BlakeHasher;
pub use substrate_state_machine::{
	Externalities,
	BasicExternalities,
	TestExternalities,
	ChildStorageKey
};

use environmental::environmental;
use primitives::{offchain, hexdisplay::HexDisplay, H256};

#[cfg(feature = "std")]
use std::collections::HashMap;

environmental!(ext: trait Externalities<Blake2Hasher>);

/// Additional bounds for `Hasher` trait for with_std.
pub trait HasherBounds {}
impl<T: Hasher> HasherBounds for T {}

/// Returns a `ChildStorageKey` if the given `storage_key` slice is a valid storage
/// key or panics otherwise.
///
/// Panicking here is aligned with what the `without_std` environment would do
/// in the case of an invalid child storage key.
fn child_storage_key_or_panic(storage_key: &[u8]) -> ChildStorageKey<Blake2Hasher> {
	match ChildStorageKey::from_slice(storage_key) {
		Some(storage_key) => storage_key,
		None => panic!("child storage key is invalid"),
	}
}

impl StorageApi for () {
	fn storage(key: &[u8]) -> Option<Vec<u8>> {
		ext::with(|ext| ext.storage(key).map(|s| s.to_vec()))
			.expect("storage cannot be called outside of an Externalities-provided environment.")
	}

	fn read_storage(key: &[u8], value_out: &mut [u8], value_offset: usize) -> Option<usize> {
		ext::with(|ext| ext.storage(key).map(|value| {
			let value = &value[value_offset..];
			let written = std::cmp::min(value.len(), value_out.len());
			value_out[..written].copy_from_slice(&value[..written]);
			value.len()
		})).expect("read_storage cannot be called outside of an Externalities-provided environment.")
	}

	fn child_storage(storage_key: &[u8], key: &[u8]) -> Option<Vec<u8>> {
		ext::with(|ext| {
			let storage_key = child_storage_key_or_panic(storage_key);
			ext.child_storage(storage_key, key).map(|s| s.to_vec())
		})
		.expect("storage cannot be called outside of an Externalities-provided environment.")
	}

	fn set_storage(key: &[u8], value: &[u8]) {
		ext::with(|ext|
			ext.set_storage(key.to_vec(), value.to_vec())
		);
	}

	fn read_child_storage(
		storage_key: &[u8],
		key: &[u8],
		value_out: &mut [u8],
		value_offset: usize,
	) -> Option<usize> {
		ext::with(|ext| {
			let storage_key = child_storage_key_or_panic(storage_key);
			ext.child_storage(storage_key, key)
				.map(|value| {
					let value = &value[value_offset..];
					let written = std::cmp::min(value.len(), value_out.len());
					value_out[..written].copy_from_slice(&value[..written]);
					value.len()
				})
		})
		.expect("read_child_storage cannot be called outside of an Externalities-provided environment.")
	}

	fn set_child_storage(storage_key: &[u8], key: &[u8], value: &[u8]) {
		ext::with(|ext| {
			let storage_key = child_storage_key_or_panic(storage_key);
			ext.set_child_storage(storage_key, key.to_vec(), value.to_vec())
		});
	}

	fn clear_storage(key: &[u8]) {
		ext::with(|ext|
			ext.clear_storage(key)
		);
	}

	fn clear_child_storage(storage_key: &[u8], key: &[u8]) {
		ext::with(|ext| {
			let storage_key = child_storage_key_or_panic(storage_key);
			ext.clear_child_storage(storage_key, key)
		});
	}

	fn kill_child_storage(storage_key: &[u8]) {
		ext::with(|ext| {
			let storage_key = child_storage_key_or_panic(storage_key);
			ext.kill_child_storage(storage_key)
		});
	}

	fn exists_storage(key: &[u8]) -> bool {
		ext::with(|ext|
			ext.exists_storage(key)
		).unwrap_or(false)
	}

	fn exists_child_storage(storage_key: &[u8], key: &[u8]) -> bool {
		ext::with(|ext| {
			let storage_key = child_storage_key_or_panic(storage_key);
			ext.exists_child_storage(storage_key, key)
		}).unwrap_or(false)
	}

	fn clear_prefix(prefix: &[u8]) {
		ext::with(|ext|
			ext.clear_prefix(prefix)
		);
	}

	fn storage_root() -> [u8; 32] {
		ext::with(|ext|
			ext.storage_root()
		).unwrap_or(H256::zero()).into()
	}

	fn child_storage_root(storage_key: &[u8]) -> Vec<u8> {
		ext::with(|ext| {
			let storage_key = child_storage_key_or_panic(storage_key);
			ext.child_storage_root(storage_key)
		}).expect("child_storage_root cannot be called outside of an Externalities-provided environment.")
	}

	fn storage_changes_root(parent_hash: [u8; 32]) -> Option<[u8; 32]> {
		ext::with(|ext|
			ext.storage_changes_root(parent_hash.into()).map(|h| h.map(|h| h.into()))
		).unwrap_or(Ok(None)).expect("Invalid parent hash passed to storage_changes_root")
	}

	fn enumerated_trie_root<H>(input: &[&[u8]]) -> H::Out
	where
		H: Hasher,
		H::Out: Ord,
	{
		trie::ordered_trie_root::<H, _, _>(input.iter())
	}

	fn trie_root<H, I, A, B>(input: I) -> H::Out
	where
		I: IntoIterator<Item = (A, B)>,
		A: AsRef<[u8]> + Ord,
		B: AsRef<[u8]>,
		H: Hasher,
		H::Out: Ord,
	{
		trie::trie_root::<H, _, _, _>(input)
	}

	fn ordered_trie_root<H, I, A>(input: I) -> H::Out
	where
		I: IntoIterator<Item = A>,
		A: AsRef<[u8]>,
		H: Hasher,
		H::Out: Ord,
	{
		trie::ordered_trie_root::<H, _, _>(input)
	}
}

impl OtherApi for () {
	fn chain_id() -> u64 {
		ext::with(|ext|
			ext.chain_id()
		).unwrap_or(0)
	}

	fn print<T: Printable + Sized>(value: T) {
		value.print()
	}
}

impl CryptoApi for () {
	fn ed25519_verify<P: AsRef<[u8]>>(sig: &[u8; 64], msg: &[u8], pubkey: P) -> bool {
		ed25519::Pair::verify_weak(sig, msg, pubkey)
	}

	fn sr25519_verify<P: AsRef<[u8]>>(sig: &[u8; 64], msg: &[u8], pubkey: P) -> bool {
		sr25519::Pair::verify_weak(sig, msg, pubkey)
	}

	fn secp256k1_ecdsa_recover(sig: &[u8; 65], msg: &[u8; 32]) -> Result<[u8; 64], EcdsaVerifyError> {
		let rs = secp256k1::Signature::parse_slice(&sig[0..64]).map_err(|_| EcdsaVerifyError::BadRS)?;
		let v = secp256k1::RecoveryId::parse(if sig[64] > 26 { sig[64] - 27 } else { sig[64] } as u8).map_err(|_| EcdsaVerifyError::BadV)?;
		let pubkey = secp256k1::recover(&secp256k1::Message::parse(msg), &rs, &v).map_err(|_| EcdsaVerifyError::BadSignature)?;
		let mut res = [0u8; 64];
		res.copy_from_slice(&pubkey.serialize()[1..65]);
		Ok(res)
	}
}

impl HashingApi for () {
	fn keccak_256(data: &[u8]) -> [u8; 32] {
		tiny_keccak::keccak256(data)
	}

	fn blake2_128(data: &[u8]) -> [u8; 16] {
		blake2_128(data)
	}

	fn blake2_256(data: &[u8]) -> [u8; 32] {
		blake2_256(data)
	}

	fn twox_256(data: &[u8]) -> [u8; 32] {
		twox_256(data)
	}

	fn twox_128(data: &[u8]) -> [u8; 16] {
		twox_128(data)
	}

	fn twox_64(data: &[u8]) -> [u8; 8] {
		twox_64(data)
	}
}

fn with_offchain<R>(f: impl FnOnce(&mut dyn offchain::Externalities) -> R, msg: &'static str) -> R {
	ext::with(|ext| ext
		.offchain()
		.map(|ext| f(ext))
		.expect(msg)
	).expect("offchain-worker functions cannot be called outside of an Externalities-provided environment.")
}

impl OffchainApi for () {
	fn submit_transaction<T: codec::Encode>(data: &T) -> Result<(), ()> {
		with_offchain(|ext| {
			ext.submit_transaction(codec::Encode::encode(data))
		}, "submit_transaction can be called only in the offchain worker context")
	}

	fn new_crypto_key(crypto: offchain::CryptoKind) -> Result<offchain::CryptoKeyId, ()> {
		with_offchain(|ext| {
			ext.new_crypto_key(crypto)
		}, "new_crypto_key can be called only in the offchain worker context")
	}

	fn encrypt(key: Option<offchain::CryptoKeyId>, data: &[u8]) -> Result<Vec<u8>, ()> {
		with_offchain(|ext| {
			ext.encrypt(key, data)
		}, "encrypt can be called only in the offchain worker context")
	}

	fn decrypt(key: Option<offchain::CryptoKeyId>, data: &[u8]) -> Result<Vec<u8>, ()> {
		with_offchain(|ext| {
			ext.decrypt(key, data)
		}, "decrypt can be called only in the offchain worker context")
	}

	fn sign(key: Option<offchain::CryptoKeyId>, data: &[u8]) -> Result<Vec<u8>, ()> {
		with_offchain(|ext| {
			ext.sign(key, data)
		}, "sign can be called only in the offchain worker context")
	}

	fn verify(key: Option<offchain::CryptoKeyId>, msg: &[u8], signature: &[u8]) -> Result<bool, ()> {
		with_offchain(|ext| {
			ext.verify(key, msg, signature)
		}, "verify can be called only in the offchain worker context")
	}

	fn timestamp() -> offchain::Timestamp {
		with_offchain(|ext| {
			ext.timestamp()
		}, "timestamp can be called only in the offchain worker context")
	}

	fn sleep_until(deadline: Timestamp) {
		with_offchain(|ext| {
			ext.sleep_until(deadline)
		}, "sleep_until can be called only in the offchain worker context")
	}

	fn random_seed() -> [u8; 32] {
		with_offchain(|ext| {
			ext.random_seed()
		}, "random_seed can be called only in the offchain worker context")
	}

	fn local_storage_set(key: &[u8], value: &[u8]) {
		with_offchain(|ext| {
			ext.local_storage_set(key, value)
		}, "local_storage_set can be called only in the offchain worker context")
	}

	fn local_storage_compare_and_set(key: &[u8], old_value: &[u8], new_value: &[u8]) {
		with_offchain(|ext| {
			ext.local_storage_compare_and_set(key, old_value, new_value)
		}, "local_storage_compare_and_set can be called only in the offchain worker context")
	}

	fn local_storage_get(key: &[u8]) -> Option<Vec<u8>> {
		with_offchain(|ext| {
			ext.local_storage_get(key)
		}, "local_storage_get can be called only in the offchain worker context")
	}

	fn http_request_start(
		method: &str,
		uri: &str,
		meta: &[u8]
	) -> Result<offchain::HttpRequestId, ()> {
		with_offchain(|ext| {
			ext.http_request_start(method, uri, meta)
		}, "http_request_start can be called only in the offchain worker context")
	}

	fn http_request_add_header(
		request_id: offchain::HttpRequestId,
		name: &str,
		value: &str
	) -> Result<(), ()> {
		with_offchain(|ext| {
			ext.http_request_add_header(request_id, name, value)
		}, "http_request_add_header can be called only in the offchain worker context")
	}

	fn http_request_write_body(
		request_id: offchain::HttpRequestId,
		chunk: &[u8],
		deadline: Option<offchain::Timestamp>
	) -> Result<(), offchain::HttpError> {
		with_offchain(|ext| {
			ext.http_request_write_body(request_id, chunk, deadline)
		}, "http_request_write_body can be called only in the offchain worker context")
	}

	fn http_response_wait(
		ids: &[offchain::HttpRequestId],
		deadline: Option<offchain::Timestamp>
	) -> Vec<offchain::HttpRequestStatus> {
		with_offchain(|ext| {
			ext.http_response_wait(ids, deadline)
		}, "http_response_wait can be called only in the offchain worker context")
	}

	fn http_response_headers(
		request_id: offchain::HttpRequestId
	) -> Vec<(Vec<u8>, Vec<u8>)> {
		with_offchain(|ext| {
			ext.http_response_headers(request_id)
		}, "http_response_headers can be called only in the offchain worker context")
	}

	fn http_response_read_body(
		request_id: offchain::HttpRequestId,
		buffer: &mut [u8],
		deadline: Option<offchain::Timestamp>
	) -> Result<usize, offchain::HttpError> {
		with_offchain(|ext| {
			ext.http_response_read_body(request_id, buffer, deadline)
		}, "http_response_read_body can be called only in the offchain worker context")
	}
}

impl Api for () {}

/// Execute the given closure with global function available whose functionality routes into the
/// externalities `ext`. Forwards the value that the closure returns.
// NOTE: need a concrete hasher here due to limitations of the `environmental!` macro, otherwise a type param would have been fine I think.
pub fn with_externalities<R, F: FnOnce() -> R>(ext: &mut dyn Externalities<Blake2Hasher>, f: F) -> R {
	ext::using(ext, f)
}

/// A set of key value pairs for storage.
pub type StorageOverlay = HashMap<Vec<u8>, Vec<u8>>;

/// A set of key value pairs for children storage;
pub type ChildrenStorageOverlay = HashMap<Vec<u8>, StorageOverlay>;

/// Execute the given closure with global functions available whose functionality routes into
/// externalities that draw from and populate `storage`. Forwards the value that the closure returns.
pub fn with_storage<R, F: FnOnce() -> R>(storage: &mut StorageOverlay, f: F) -> R {
	let mut alt_storage = Default::default();
	rstd::mem::swap(&mut alt_storage, storage);
	let mut ext: BasicExternalities = alt_storage.into();
	let r = ext::using(&mut ext, f);
	*storage = ext.into();
	r
}

impl<'a> Printable for &'a [u8] {
	fn print(self) {
		println!("Runtime: {}", HexDisplay::from(&self));
	}
}

impl<'a> Printable for &'a str {
	fn print(self) {
		println!("Runtime: {}", self);
	}
}

impl Printable for u64 {
	fn print(self) {
		println!("Runtime: {}", self);
	}
}

#[cfg(test)]
mod std_tests {
	use super::*;
	use primitives::map;

	#[test]
	fn storage_works() {
		let mut t = BasicExternalities::default();
		assert!(with_externalities(&mut t, || {
			assert_eq!(storage(b"hello"), None);
			set_storage(b"hello", b"world");
			assert_eq!(storage(b"hello"), Some(b"world".to_vec()));
			assert_eq!(storage(b"foo"), None);
			set_storage(b"foo", &[1, 2, 3][..]);
			true
		}));

		t = BasicExternalities::new(map![b"foo".to_vec() => b"bar".to_vec()]);

		assert!(!with_externalities(&mut t, || {
			assert_eq!(storage(b"hello"), None);
			assert_eq!(storage(b"foo"), Some(b"bar".to_vec()));
			false
		}));
	}

	#[test]
	fn read_storage_works() {
		let mut t = BasicExternalities::new(map![
			b":test".to_vec() => b"\x0b\0\0\0Hello world".to_vec()
		]);

		with_externalities(&mut t, || {
			let mut v = [0u8; 4];
			assert!(read_storage(b":test", &mut v[..], 0).unwrap() >= 4);
			assert_eq!(v, [11u8, 0, 0, 0]);
			let mut w = [0u8; 11];
			assert!(read_storage(b":test", &mut w[..], 4).unwrap() >= 11);
			assert_eq!(&w, b"Hello world");
		});
	}

	#[test]
	fn clear_prefix_works() {
		let mut t = BasicExternalities::new(map![
			b":a".to_vec() => b"\x0b\0\0\0Hello world".to_vec(),
			b":abcd".to_vec() => b"\x0b\0\0\0Hello world".to_vec(),
			b":abc".to_vec() => b"\x0b\0\0\0Hello world".to_vec(),
			b":abdd".to_vec() => b"\x0b\0\0\0Hello world".to_vec()
		]);

		with_externalities(&mut t, || {
			clear_prefix(b":abc");

			assert!(storage(b":a").is_some());
			assert!(storage(b":abdd").is_some());
			assert!(storage(b":abcd").is_none());
			assert!(storage(b":abc").is_none());
		});
	}
}<|MERGE_RESOLUTION|>--- conflicted
+++ resolved
@@ -14,14 +14,7 @@
 // You should have received a copy of the GNU General Public License
 // along with Substrate.  If not, see <http://www.gnu.org/licenses/>.
 
-<<<<<<< HEAD
-#[doc(hidden)]
-pub use parity_codec as codec;
-// re-export hashing functions.
-pub use primitives::{
-=======
 use primitives::{
->>>>>>> c67dff53
 	blake2_128, blake2_256, twox_128, twox_256, twox_64, ed25519, Blake2Hasher,
 	sr25519, Pair
 };
